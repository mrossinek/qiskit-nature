--- conflicted
+++ resolved
@@ -25,15 +25,6 @@
 
     def setUp(self):
         super().setUp()
-<<<<<<< HEAD
-        self.labels = [('-_1*1 +_1*0', 1215.375), ('+_3*0 -_3*0 -_2*1 +_2*0', -6.385)]
-        self.labels_double = [('-_1*1 +_1*0', 2 * 1215.375),
-                              ('+_3*0 -_3*0 -_2*1 +_2*0', -2 * 6.385)]
-        self.labels_divided_3 = [('-_1*1 +_1*0', 1215.375 / 3),
-                                 ('+_3*0 -_3*0 -_2*1 +_2*0', -6.385 / 3)]
-        self.labels_neg = [('-_1*1 +_1*0', -1215.375), ('+_3*0 -_3*0 -_2*1 +_2*0', 6.385)]
-        self.vibr_spin_op = VibrationOp(self.labels, 4, 2)
-=======
         self.labels = [("+_1*0 -_1*1", 1215.375), ("+_2*0 -_2*1 +_3*0 -_3*0", -6.385)]
         self.labels_double = [
             ("+_1*0 -_1*1", 2 * 1215.375),
@@ -44,8 +35,7 @@
             ("+_2*0 -_2*1 +_3*0 -_3*0", -6.385 / 3),
         ]
         self.labels_neg = [("+_1*0 -_1*1", -1215.375), ("+_2*0 -_2*1 +_3*0 -_3*0", 6.385)]
-        self.vibr_spin_op = VibrationalSpinOp(self.labels, 4, 2)
->>>>>>> 0863b40b
+        self.vibr_spin_op = VibrationOp(self.labels, 4, 2)
 
     def assertSpinEqual(self, first: VibrationOp, second: VibrationOp):
         """Fail if two VibrationOps have different matrix representations."""
@@ -55,60 +45,18 @@
     def test_init_pm_label(self):
         """Test __init__ with plus and minus label"""
         with self.subTest("minus plus"):
-<<<<<<< HEAD
-            result = VibrationOp([("-_0*1 +_0*0", 2)], 1, 2)
+            result = VibrationOp([("+_0*0 -_0*1", 2)], 1, 2)
             desired = [('+-', (2 + 0j))]
             self.assertEqual(result.to_list(), desired)
 
         with self.subTest("plus minus"):
-            result = VibrationOp([("+_0*1 -_0*0", 2)], 1, 2)
+            result = VibrationOp([("-_0*0 +_0*1", 2)], 1, 2)
             desired = [('-+', (2 + 0j))]
             self.assertEqual(result.to_list(), desired)
 
         with self.subTest("plus minus minus plus"):
-            result = VibrationOp([("+_1*1 -_1*0 -_0*1 +_0*0", 3)], 2, 2)
+            result = VibrationOp([("+_0*0 -_0*1 -_1*0 +_1*1", 3)], 2, 2)
             desired = [('+--+', (3 + 0j))]
-=======
-            result = VibrationalSpinOp([("+_0*0 -_0*1", 2)], 1, 2)
-            desired = [
-                ("X_0 X_1", (2 + 0j)),
-                ("X_0 Y_1", -2j),
-                ("Y_0 X_1", 2j),
-                ("Y_0 Y_1", (2 + 0j)),
-            ]
-            self.assertEqual(result.to_list(), desired)
-
-        with self.subTest("plus minus"):
-            result = VibrationalSpinOp([("-_0*0 +_0*1", 2)], 1, 2)
-            desired = [
-                ("X_0 X_1", (2 + 0j)),
-                ("Y_0 X_1", -2j),
-                ("X_0 Y_1", 2j),
-                ("Y_0 Y_1", (2 + 0j)),
-            ]
-            self.assertEqual(result.to_list(), desired)
-
-        with self.subTest("plus minus minus plus"):
-            result = VibrationalSpinOp([("+_0*0 -_0*1 -_1*0 +_1*1", 3)], 2, 2)
-            desired = [
-                ("X_0 X_1 X_2 X_3", (3 + 0j)),
-                ("X_0 Y_1 X_2 X_3", -3j),
-                ("X_0 X_1 Y_2 X_3", -3j),
-                ("X_0 Y_1 Y_2 X_3", (-3 - 0j)),
-                ("Y_0 X_1 X_2 X_3", 3j),
-                ("Y_0 Y_1 X_2 X_3", (3 + 0j)),
-                ("Y_0 X_1 Y_2 X_3", (3 + 0j)),
-                ("Y_0 Y_1 Y_2 X_3", -3j),
-                ("X_0 X_1 X_2 Y_3", 3j),
-                ("X_0 Y_1 X_2 Y_3", (3 + 0j)),
-                ("X_0 X_1 Y_2 Y_3", (3 + 0j)),
-                ("X_0 Y_1 Y_2 Y_3", -3j),
-                ("Y_0 X_1 X_2 Y_3", (-3 + 0j)),
-                ("Y_0 Y_1 X_2 Y_3", 3j),
-                ("Y_0 X_1 Y_2 Y_3", 3j),
-                ("Y_0 Y_1 Y_2 Y_3", (3 + 0j)),
-            ]
->>>>>>> 0863b40b
 
             # Note: the order of list is irrelevant.
             self.assertSetEqual(frozenset(result.to_list()), frozenset(desired))
